/*
 * Copyright (c) 2014
 *
 * This file is licensed under the Affero General Public License version 3
 * or later.
 *
 * See the COPYING-README file.
 *
 */

(function() {
	OC.SetupChecks = {

		/* Message types */
		MESSAGE_TYPE_INFO:0,
		MESSAGE_TYPE_WARNING:1,
		MESSAGE_TYPE_ERROR:2,
		/**
		 * Check whether the WebDAV connection works.
		 *
		 * @return $.Deferred object resolved with an array of error messages
		 */
		checkWebDAV: function() {
			var deferred = $.Deferred();
			var afterCall = function(xhr) {
				var messages = [];
				if (xhr.status !== 207 && xhr.status !== 401) {
					messages.push({
						msg: t('core', 'Your web server is not yet properly set up to allow file synchronization, because the WebDAV interface seems to be broken.'),
						type: OC.SetupChecks.MESSAGE_TYPE_ERROR
					});
				}
				deferred.resolve(messages);
			};

			$.ajax({
				type: 'PROPFIND',
				url: OC.linkToRemoteBase('webdav'),
				data: '<?xml version="1.0"?>' +
						'<d:propfind xmlns:d="DAV:">' +
						'<d:prop><d:resourcetype/></d:prop>' +
						'</d:propfind>',
				complete: afterCall,
				allowAuthErrors: true
			});
			return deferred.promise();
		},

		/**
		 * Check whether the .well-known URLs works.
		 *
		 * @param url the URL to test
		 * @param placeholderUrl the placeholder URL - can be found at oc_defaults.docPlaceholderUrl
		 * @param {boolean} runCheck if this is set to false the check is skipped and no error is returned
		 * @return $.Deferred object resolved with an array of error messages
		 */
		checkWellKnownUrl: function(url, placeholderUrl, runCheck) {
			var deferred = $.Deferred();

			if(runCheck === false) {
				deferred.resolve([]);
				return deferred.promise();
			}
			var afterCall = function(xhr) {
				var messages = [];
				if (xhr.status !== 207) {
					var docUrl = placeholderUrl.replace('PLACEHOLDER', 'admin-setup-well-known-URL');
					messages.push({
						msg: t('core', 'Your web server is not properly set up to resolve "{url}". Further information can be found in the <a target="_blank" rel="noreferrer noopener" href="{docLink}">documentation</a>.', { docLink: docUrl, url: url }),
						type: OC.SetupChecks.MESSAGE_TYPE_INFO
					});
				}
				deferred.resolve(messages);
			};

			$.ajax({
				type: 'PROPFIND',
				url: url,
				complete: afterCall,
				allowAuthErrors: true
			});
			return deferred.promise();
		},

		/**
		 * Runs setup checks on the server side
		 *
		 * @return $.Deferred object resolved with an array of error messages
		 */
		checkSetup: function() {
			var deferred = $.Deferred();
			var afterCall = function(data, statusText, xhr) {
				var messages = [];
				if (xhr.status === 200 && data) {
					if (!data.isGetenvServerWorking) {
						messages.push({
							msg: t('core', 'PHP does not seem to be setup properly to query system environment variables. The test with getenv("PATH") only returns an empty response.') + ' ' +
								t(
									'core',
									'Please check the <a target="_blank" rel="noreferrer noopener" href="{docLink}">installation documentation ↗</a> for PHP configuration notes and the PHP configuration of your server, especially when using php-fpm.',
									{
										docLink: oc_defaults.docPlaceholderUrl.replace('PLACEHOLDER', 'admin-php-fpm')
									}
								),
							type: OC.SetupChecks.MESSAGE_TYPE_WARNING
						});
					}
					if (data.isReadOnlyConfig) {
						messages.push({
							msg: t('core', 'The read-only config has been enabled. This prevents setting some configurations via the web-interface. Furthermore, the file needs to be made writable manually for every update.'),
							type: OC.SetupChecks.MESSAGE_TYPE_INFO
						});
					}
					if (!data.hasValidTransactionIsolationLevel) {
						messages.push({
							msg: t('core', 'Your database does not run with "READ COMMITTED" transaction isolation level. This can cause problems when multiple actions are executed in parallel.'),
							type: OC.SetupChecks.MESSAGE_TYPE_ERROR
						});
					}
					if(!data.hasFileinfoInstalled) {
						messages.push({
							msg: t('core', 'The PHP module "fileinfo" is missing. It is strongly recommended to enable this module to get the best results with MIME type detection.'),
							type: OC.SetupChecks.MESSAGE_TYPE_INFO
						});
					}
					if (data.outdatedCaches.length > 0) {
						data.outdatedCaches.forEach(function(element){
							messages.push({
								msg: t(
									'core',
									'{name} below version {version} is installed, for stability and performance reasons it is recommended to update to a newer {name} version.',
									element
								),
								type: OC.SetupChecks.MESSAGE_TYPE_WARNING
							})
						});
					}
					if(!data.hasWorkingFileLocking) {
						messages.push({
							msg: t('core', 'Transactional file locking is disabled, this might lead to issues with race conditions. Enable "filelocking.enabled" in config.php to avoid these problems. See the <a target="_blank" rel="noreferrer noopener" href="{docLink}">documentation ↗</a> for more information.', {docLink: oc_defaults.docPlaceholderUrl.replace('PLACEHOLDER', 'admin-transactional-locking')}),
							type: OC.SetupChecks.MESSAGE_TYPE_WARNING
						});
					}
					if (data.suggestedOverwriteCliURL !== '') {
						messages.push({
							msg: t('core', 'If your installation is not installed at the root of the domain and uses system cron, there can be issues with the URL generation. To avoid these problems, please set the "overwrite.cli.url" option in your config.php file to the webroot path of your installation (suggestion: "{suggestedOverwriteCliURL}")', {suggestedOverwriteCliURL: data.suggestedOverwriteCliURL}),
							type: OC.SetupChecks.MESSAGE_TYPE_WARNING
						});
					}
					if (data.cronErrors.length > 0) {
						var listOfCronErrors = "";
						data.cronErrors.forEach(function(element){
							listOfCronErrors += "<li>";
							listOfCronErrors += element.error;
							listOfCronErrors += ' ';
							listOfCronErrors += element.hint;
							listOfCronErrors += "</li>";
						});
						messages.push({
							msg: t(
								'core',
								'It was not possible to execute the cron job via CLI. The following technical errors have appeared:'
							) + "<ul>" + listOfCronErrors + "</ul>",
							type: OC.SetupChecks.MESSAGE_TYPE_ERROR
						})
					}
					if (data.cronInfo.diffInSeconds > 3600) {
						messages.push({
							msg: t('core', 'Last background job execution ran {relativeTime}. Something seems wrong.', {relativeTime: data.cronInfo.relativeTime}) +
								' <a href="' + data.cronInfo.backgroundJobsUrl + '">' + t('core', 'Check the background job settings') + '</a>',
							type: OC.SetupChecks.MESSAGE_TYPE_ERROR
						});
					}
					if (!data.serverHasInternetConnection) {
						messages.push({
							msg: t('core', 'This server has no working Internet connection: Multiple endpoints could not be reached. This means that some of the features like mounting external storage, notifications about updates or installation of third-party apps will not work. Accessing files remotely and sending of notification emails might not work, either. Establish a connection from this server to the Internet to enjoy all features.'),
							type: OC.SetupChecks.MESSAGE_TYPE_WARNING
						});
					}
					if(!data.isMemcacheConfigured) {
						messages.push({
							msg: t('core', 'No memory cache has been configured. To enhance performance, please configure a memcache, if available. Further information can be found in the <a target="_blank" rel="noreferrer noopener" href="{docLink}">documentation</a>.', {docLink: data.memcacheDocs}),
							type: OC.SetupChecks.MESSAGE_TYPE_INFO
						});
					}
					if(!data.isUrandomAvailable) {
						messages.push({
							msg: t('core', '/dev/urandom is not readable by PHP which is highly discouraged for security reasons. Further information can be found in the <a target="_blank" rel="noreferrer noopener" href="{docLink}">documentation</a>.', {docLink: data.securityDocs}),
							type: OC.SetupChecks.MESSAGE_TYPE_WARNING
						});
					}
					if(data.isUsedTlsLibOutdated) {
						messages.push({
							msg: data.isUsedTlsLibOutdated,
							type: OC.SetupChecks.MESSAGE_TYPE_WARNING
						});
					}
					if(data.phpSupported && data.phpSupported.eol) {
						messages.push({
							msg: t('core', 'You are currently running PHP {version}. Upgrade your PHP version to take advantage of <a target="_blank" rel="noreferrer noopener" href="{phpLink}">performance and security updates provided by the PHP Group</a> as soon as your distribution supports it.', {version: data.phpSupported.version, phpLink: 'https://secure.php.net/supported-versions.php'}),
							type: OC.SetupChecks.MESSAGE_TYPE_INFO
						});
					}
					if(data.phpSupported && data.phpSupported.version.substr(0, 3) === '5.6') {
						messages.push({
							msg: t('core', 'You are currently running PHP 5.6. The current major version of Nextcloud is the last that is supported on PHP 5.6. It is recommended to upgrade the PHP version to 7.0+ to be able to upgrade to Nextcloud 14.'),
							type: OC.SetupChecks.MESSAGE_TYPE_INFO
						});
					}
					if(!data.forwardedForHeadersWorking) {
						messages.push({
							msg: t('core', 'The reverse proxy header configuration is incorrect, or you are accessing Nextcloud from a trusted proxy. If not, this is a security issue and can allow an attacker to spoof their IP address as visible to the Nextcloud. Further information can be found in the <a target="_blank" rel="noreferrer noopener" href="{docLink}">documentation</a>.', {docLink: data.reverseProxyDocs}),
							type: OC.SetupChecks.MESSAGE_TYPE_WARNING
						});
					}
					if(!data.isCorrectMemcachedPHPModuleInstalled) {
						messages.push({
							msg: t('core', 'Memcached is configured as distributed cache, but the wrong PHP module "memcache" is installed. \\OC\\Memcache\\Memcached only supports "memcached" and not "memcache". See the <a target="_blank" rel="noreferrer noopener" href="{wikiLink}">memcached wiki about both modules</a>.', {wikiLink: 'https://code.google.com/p/memcached/wiki/PHPClientComparison'}),
							type: OC.SetupChecks.MESSAGE_TYPE_WARNING
						});
					}
					if(!data.hasPassedCodeIntegrityCheck) {
						messages.push({
							msg: t(
									'core',
									'Some files have not passed the integrity check. Further information on how to resolve this issue can be found in the <a target="_blank" rel="noreferrer noopener" href="{docLink}">documentation</a>. (<a href="{codeIntegrityDownloadEndpoint}">List of invalid files…</a> / <a href="{rescanEndpoint}">Rescan…</a>)',
									{
										docLink: data.codeIntegrityCheckerDocumentation,
										codeIntegrityDownloadEndpoint: OC.generateUrl('/settings/integrity/failed'),
										rescanEndpoint: OC.generateUrl('/settings/integrity/rescan?requesttoken={requesttoken}', {'requesttoken': OC.requestToken})
									}
							),
							type: OC.SetupChecks.MESSAGE_TYPE_ERROR
						});
					}
					if(!data.hasOpcacheLoaded) {
						messages.push({
							msg: t(
								'core',
								'The PHP OPcache module is not loaded. <a target="_blank" rel="noreferrer noopener" href="{docLink}">For better performance it is recommended</a> to load it into your PHP installation.',
								{
									docLink: data.phpOpcacheDocumentation,
								}
							),
							type: OC.SetupChecks.MESSAGE_TYPE_INFO
						});
					} else if(!data.isOpcacheProperlySetup) {
						messages.push({
							msg: t(
								'core',
								'The PHP OPcache is not properly configured. <a target="_blank" rel="noreferrer noopener" href="{docLink}">For better performance it is recommended</a> to use the following settings in the <code>php.ini</code>:',
								{
									docLink: data.phpOpcacheDocumentation,
								}
							) + "<pre><code>opcache.enable=1\nopcache.enable_cli=1\nopcache.interned_strings_buffer=8\nopcache.max_accelerated_files=10000\nopcache.memory_consumption=128\nopcache.save_comments=1\nopcache.revalidate_freq=1</code></pre>",
							type: OC.SetupChecks.MESSAGE_TYPE_INFO
						});
					}
					if(!data.isSettimelimitAvailable) {
						messages.push({
							msg: t(
								'core',
								'The PHP function "set_time_limit" is not available. This could result in scripts being halted mid-execution, breaking your installation. Enabling this function is strongly recommended.'),
							type: OC.SetupChecks.MESSAGE_TYPE_WARNING
						});
					}
					if (!data.hasFreeTypeSupport) {
						messages.push({
							msg: t(
								'core',
								'Your PHP does not have FreeType support, resulting in breakage of profile pictures and the settings interface.'
							),
							type: OC.SetupChecks.MESSAGE_TYPE_INFO
						})
					}
					if (data.missingIndexes.length > 0) {
						var listOfMissingIndexes = "";
						data.missingIndexes.forEach(function(element){
							listOfMissingIndexes += "<li>";
							listOfMissingIndexes += t('core', 'Missing index "{indexName}" in table "{tableName}".', element);
							listOfMissingIndexes += "</li>";
						});
						messages.push({
							msg: t(
								'core',
								'The database is missing some indexes. Due to the fact that adding indexes on big tables could take some time they were not added automatically. By running "occ db:add-missing-indices" those missing indexes could be added manually while the instance keeps running. Once the indexes are added queries to those tables are usually much faster.'
							) + "<ul>" + listOfMissingIndexes + "</ul>",
							type: OC.SetupChecks.MESSAGE_TYPE_INFO
						})
					}
					if (data.isSqliteUsed) {
						messages.push({
							msg: t(
								'core',
								'SQLite is currently being used as the backend database. For larger installations we recommend that you switch to a different database backend.'
							) + ' ' + t('core', 'This is particularly recommended when using the desktop client for file synchronisation.') + ' ' +
							t(
								'core',
								'To migrate to another database use the command line tool: \'occ db:convert-type\', or see the <a target="_blank" rel="noreferrer noopener" href="{docLink}">documentation ↗</a>.',
								{
									docLink: data.databaseConversionDocumentation,
								}
							),
							type: OC.SetupChecks.MESSAGE_TYPE_WARNING
						})
					}
					if (data.isPhpMailerUsed) {
						messages.push({
							msg: t(
								'core',
								'Use of the the built in php mailer is no longer supported. <a target="_blank" rel="noreferrer noopener" href="{docLink}">Please update your email server settings ↗<a/>.',
								{
									docLink: data.mailSettingsDocumentation,
								}
							),
							type: OC.SetupChecks.MESSAGE_TYPE_WARNING
						});
					}
<<<<<<< HEAD
					if (!data.isMemoryLimitSufficient) {
						messages.push({
							msg: t(
								'core',
								'The PHP memory limit is below the recommended value of 512MB.'
							),
							type: OC.SetupChecks.MESSAGE_TYPE_WARNING
						})
					}
=======

					if(data.appDirsWithDifferentOwner.length > 0) {
						var appDirsWithDifferentOwner = data.appDirsWithDifferentOwner.reduce(
							function(appDirsWithDifferentOwner, directory) {
								return appDirsWithDifferentOwner + '<li>' + directory + '</li>';
							},
							''
						);
						messages.push({
							msg: t('core', 'Some app directories are owned by a different user than the web server one. ' +
									'This may be the case if apps have been installed manually. ' +
									'Check the permissions of the following app directories:')
									+ '<ul>' + appDirsWithDifferentOwner + '</ul>',
							type: OC.SetupChecks.MESSAGE_TYPE_WARNING
						});
					}

>>>>>>> 6d749bf0
				} else {
					messages.push({
						msg: t('core', 'Error occurred while checking server setup'),
						type: OC.SetupChecks.MESSAGE_TYPE_ERROR
					});
				}
				deferred.resolve(messages);
			};

			$.ajax({
				type: 'GET',
				url: OC.generateUrl('settings/ajax/checksetup'),
				allowAuthErrors: true
			}).then(afterCall, afterCall);
			return deferred.promise();
		},

		/**
		 * Runs generic checks on the server side, the difference to dedicated
		 * methods is that we use the same XHR object for all checks to save
		 * requests.
		 *
		 * @return $.Deferred object resolved with an array of error messages
		 */
		checkGeneric: function() {
			var self = this;
			var deferred = $.Deferred();
			var afterCall = function(data, statusText, xhr) {
				var messages = [];
				messages = messages.concat(self._checkSecurityHeaders(xhr));
				messages = messages.concat(self._checkSSL(xhr));
				deferred.resolve(messages);
			};

			$.ajax({
				type: 'GET',
				url: OC.generateUrl('heartbeat'),
				allowAuthErrors: true
			}).then(afterCall, afterCall);

			return deferred.promise();
		},

		checkDataProtected: function() {
			var deferred = $.Deferred();
			if(oc_dataURL === false){
				return deferred.resolve([]);
			}
			var afterCall = function(xhr) {
				var messages = [];
				// .ocdata is an empty file in the data directory - if this is readable then the data dir is not protected
				if (xhr.status === 200 && xhr.responseText === '') {
					messages.push({
						msg: t('core', 'Your data directory and files are probably accessible from the Internet. The .htaccess file is not working. It is strongly recommended that you configure your web server so that the data directory is no longer accessible, or move the data directory outside the web server document root.'),
						type: OC.SetupChecks.MESSAGE_TYPE_ERROR
					});
				}
				deferred.resolve(messages);
			};

			$.ajax({
				type: 'GET',
				url: OC.linkTo('', oc_dataURL+'/.ocdata?t=' + (new Date()).getTime()),
				complete: afterCall,
				allowAuthErrors: true
			});
			return deferred.promise();
		},

		/**
		 * Runs check for some generic security headers on the server side
		 *
		 * @param {Object} xhr
		 * @return {Array} Array with error messages
		 */
		_checkSecurityHeaders: function(xhr) {
			var messages = [];

			if (xhr.status === 200) {
				var securityHeaders = {
					'X-XSS-Protection': ['1; mode=block'],
					'X-Content-Type-Options': ['nosniff'],
					'X-Robots-Tag': ['none'],
					'X-Frame-Options': ['SAMEORIGIN', 'DENY'],
					'X-Download-Options': ['noopen'],
					'X-Permitted-Cross-Domain-Policies': ['none'],
				};
				for (var header in securityHeaders) {
					var option = securityHeaders[header][0];
					if(!xhr.getResponseHeader(header) || xhr.getResponseHeader(header).toLowerCase() !== option.toLowerCase()) {
						var msg = t('core', 'The "{header}" HTTP header is not set to "{expected}". This is a potential security or privacy risk, as it is recommended to adjust this setting accordingly.', {header: header, expected: option});
						if(xhr.getResponseHeader(header) && securityHeaders[header].length > 1 && xhr.getResponseHeader(header).toLowerCase() === securityHeaders[header][1].toLowerCase()) {
							msg = t('core', 'The "{header}" HTTP header is not set to "{expected}". Some features might not work correctly, as it is recommended to adjust this setting accordingly.', {header: header, expected: option});
						}
						messages.push({
							msg: msg,
							type: OC.SetupChecks.MESSAGE_TYPE_WARNING
						});
					}
				}

				if (!xhr.getResponseHeader('Referrer-Policy') ||
					(xhr.getResponseHeader('Referrer-Policy').toLowerCase() !== 'no-referrer' &&
					xhr.getResponseHeader('Referrer-Policy').toLowerCase() !== 'no-referrer-when-downgrade' &&
					xhr.getResponseHeader('Referrer-Policy').toLowerCase() !== 'strict-origin' &&
					xhr.getResponseHeader('Referrer-Policy').toLowerCase() !== 'strict-origin-when-cross-origin')) {
					messages.push({
						msg: t('core', 'The "{header}" HTTP header is not set to "{val1}", "{val2}", "{val3}" or "{val4}". This can leak referer information. See the <a target="_blank" rel="noreferrer noopener" href="{link}">W3C Recommendation ↗</a>.',
							{
								header: 'Referrer-Policy',
								val1: 'no-referrer',
								val2: 'no-referrer-when-downgrade',
								val3: 'strict-origin',
								val4: 'strict-origin-when-cross-origin',
								link: 'https://www.w3.org/TR/referrer-policy/'
							}),
						type: OC.SetupChecks.MESSAGE_TYPE_INFO
					});
				}
			} else {
				messages.push({
					msg: t('core', 'Error occurred while checking server setup'),
					type: OC.SetupChecks.MESSAGE_TYPE_ERROR
				});
			}

			return messages;
		},

		/**
		 * Runs check for some SSL configuration issues on the server side
		 *
		 * @param {Object} xhr
		 * @return {Array} Array with error messages
		 */
		_checkSSL: function(xhr) {
			var messages = [];

			if (xhr.status === 200) {
				var tipsUrl = oc_defaults.docPlaceholderUrl.replace('PLACEHOLDER', 'admin-security');
				if(OC.getProtocol() === 'https') {
					// Extract the value of 'Strict-Transport-Security'
					var transportSecurityValidity = xhr.getResponseHeader('Strict-Transport-Security');
					if(transportSecurityValidity !== null && transportSecurityValidity.length > 8) {
						var firstComma = transportSecurityValidity.indexOf(";");
						if(firstComma !== -1) {
							transportSecurityValidity = transportSecurityValidity.substring(8, firstComma);
						} else {
							transportSecurityValidity = transportSecurityValidity.substring(8);
						}
					}

					var minimumSeconds = 15552000;
					if(isNaN(transportSecurityValidity) || transportSecurityValidity <= (minimumSeconds - 1)) {
						messages.push({
							msg: t('core', 'The "Strict-Transport-Security" HTTP header is not set to at least "{seconds}" seconds. For enhanced security, it is recommended to enable HSTS as described in the <a href="{docUrl}" rel="noreferrer noopener">security tips ↗</a>.', {'seconds': minimumSeconds, docUrl: tipsUrl}),
							type: OC.SetupChecks.MESSAGE_TYPE_WARNING
						});
					}
				} else {
					messages.push({
						msg: t('core', 'Accessing site insecurely via HTTP. You are strongly adviced to set up your server to require HTTPS instead, as described in the <a href="{docUrl}">security tips ↗</a>.', {docUrl:  tipsUrl}),
						type: OC.SetupChecks.MESSAGE_TYPE_WARNING
					});
				}
			} else {
				messages.push({
					msg: t('core', 'Error occurred while checking server setup'),
					type: OC.SetupChecks.MESSAGE_TYPE_ERROR
				});
			}

			return messages;
		}
	};
})();<|MERGE_RESOLUTION|>--- conflicted
+++ resolved
@@ -316,7 +316,6 @@
 							type: OC.SetupChecks.MESSAGE_TYPE_WARNING
 						});
 					}
-<<<<<<< HEAD
 					if (!data.isMemoryLimitSufficient) {
 						messages.push({
 							msg: t(
@@ -326,9 +325,8 @@
 							type: OC.SetupChecks.MESSAGE_TYPE_WARNING
 						})
 					}
-=======
-
-					if(data.appDirsWithDifferentOwner.length > 0) {
+
+					if(data.appDirsWithDifferentOwner && data.appDirsWithDifferentOwner.length > 0) {
 						var appDirsWithDifferentOwner = data.appDirsWithDifferentOwner.reduce(
 							function(appDirsWithDifferentOwner, directory) {
 								return appDirsWithDifferentOwner + '<li>' + directory + '</li>';
@@ -344,7 +342,6 @@
 						});
 					}
 
->>>>>>> 6d749bf0
 				} else {
 					messages.push({
 						msg: t('core', 'Error occurred while checking server setup'),

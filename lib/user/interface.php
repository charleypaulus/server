<?php

/**
 * ownCloud - user interface
 *
 * @author Arthur Schiwon
 * @copyright 2012 Arthur Schiwon blizzz@owncloud.org
 *
 * This library is free software; you can redistribute it and/or
 * modify it under the terms of the GNU AFFERO GENERAL PUBLIC LICENSE
 * License as published by the Free Software Foundation; either
 * version 3 of the License, or any later version.
 *
 * This library is distributed in the hope that it will be useful,
 * but WITHOUT ANY WARRANTY; without even the implied warranty of
 * MERCHANTABILITY or FITNESS FOR A PARTICULAR PURPOSE.  See the
 * GNU AFFERO GENERAL PUBLIC LICENSE for more details.
 *
 * You should have received a copy of the GNU Affero General Public
 * License along with this library.  If not, see <http://www.gnu.org/licenses/>.
 *
 */

interface OC_User_Interface {

	/**
	* @brief Check if backend implements actions
	* @param $actions bitwise-or'ed actions
	* @returns boolean
	*
	* Returns the supported actions as int to be
	* compared with OC_USER_BACKEND_CREATE_USER etc.
	*/
	public function implementsActions($actions);

	/**
	* @brief delete a user
	* @param $uid The username of the user to delete
	* @returns true/false
	*
	* Deletes a user
	*/
	public function deleteUser($uid);

	/**
	* @brief Get a list of all users
	* @returns array with all uids
	*
	* Get a list of all users.
	*/
<<<<<<< HEAD
	public function getUsers($search = '', $limit = 10, $offset = 0);
=======
	public function getUsers($search = '', $limit = -1, $offset = 0);
>>>>>>> 62e4f55f

	/**
	* @brief check if a user exists
	* @param string $uid the username
	* @return boolean
	*/
	public function userExists($uid);

}<|MERGE_RESOLUTION|>--- conflicted
+++ resolved
@@ -48,11 +48,7 @@
 	*
 	* Get a list of all users.
 	*/
-<<<<<<< HEAD
-	public function getUsers($search = '', $limit = 10, $offset = 0);
-=======
 	public function getUsers($search = '', $limit = -1, $offset = 0);
->>>>>>> 62e4f55f
 
 	/**
 	* @brief check if a user exists

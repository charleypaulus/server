<?php
/**
 * Class for utility functions
 *
 */

class OC_Util {
	public static $scripts=array();
	public static $styles=array();
	public static $headers=array();
	private static $rootMounted=false;
	private static $fsSetup=false;
	public static $core_styles=array();
	public static $core_scripts=array();

	// Can be set up
	public static function setupFS( $user = '' ) {// configure the initial filesystem based on the configuration
		if(self::$fsSetup) {//setting up the filesystem twice can only lead to trouble
			return false;
		}

		// If we are not forced to load a specific user we load the one that is logged in
		if( $user == "" && OC_User::isLoggedIn()) {
			$user = OC_User::getUser();
		}

		// load all filesystem apps before, so no setup-hook gets lost
		if(!isset($RUNTIME_NOAPPS) || !$RUNTIME_NOAPPS) {
			OC_App::loadApps(array('filesystem'));
		}

		// the filesystem will finish when $user is not empty,
		// mark fs setup here to avoid doing the setup from loading
		// OC_Filesystem
		if ($user != '') {
			self::$fsSetup=true;
		}

		$CONFIG_DATADIRECTORY = OC_Config::getValue( "datadirectory", OC::$SERVERROOT."/data" );
		//first set up the local "root" storage
		if(!self::$rootMounted) {
			\OC\Files\Filesystem::mount('\OC\Files\Storage\Local', array('datadir'=>$CONFIG_DATADIRECTORY), '/');
			self::$rootMounted=true;
		}

		if( $user != "" ) { //if we aren't logged in, there is no use to set up the filesystem
			$user_dir = '/'.$user.'/files';
			$user_root = OC_User::getHome($user);
			$userdirectory = $user_root . '/files';
			if( !is_dir( $userdirectory )) {
				mkdir( $userdirectory, 0755, true );
			}
			//jail the user into his "home" directory
			\OC\Files\Filesystem::init($user, $user_dir);

			$quotaProxy=new OC_FileProxy_Quota();
			$fileOperationProxy = new OC_FileProxy_FileOperations();
			OC_FileProxy::register($quotaProxy);
			OC_FileProxy::register($fileOperationProxy);

			OC_Hook::emit('OC_Filesystem', 'setup', array('user' => $user, 'user_dir' => $user_dir));
		}
		return true;
	}

	public static function tearDownFS() {
		\OC\Files\Filesystem::tearDown();
		self::$fsSetup=false;
	}

	/**
	 * get the current installed version of ownCloud
	 * @return array
	 */
	public static function getVersion() {
<<<<<<< HEAD
		// hint: We only can count up. So the internal version number
		// of ownCloud 4.5 will be 4.90.0. This is not visible to the user
		return array(4, 92, 11);
=======
		// hint: We only can count up. Reset minor/patchlevel when
		// updating major/minor version number.
		return array(4, 97, 10);
>>>>>>> 546fb72b
	}

	/**
	 * get the current installed version string of ownCloud
	 * @return string
	 */
	public static function getVersionString() {
		return '5.0 RC 3';
	}

	/**
	 * get the current installed edition of ownCloud. There is the community
	 * edition that just returns an empty string and the enterprise edition
	 * that returns "Enterprise".
	 * @return string
	 */
	public static function getEditionString() {
		return '';
	}

	/**
	 * add a javascript file
	 *
	 * @param appid  $application
	 * @param filename  $file
	 */
	public static function addScript( $application, $file = null ) {
		if( is_null( $file )) {
			$file = $application;
			$application = "";
		}
		if( !empty( $application )) {
			self::$scripts[] = "$application/js/$file";
		}else{
			self::$scripts[] = "js/$file";
		}
	}

	/**
	 * add a css file
	 *
	 * @param appid  $application
	 * @param filename  $file
	 */
	public static function addStyle( $application, $file = null ) {
		if( is_null( $file )) {
			$file = $application;
			$application = "";
		}
		if( !empty( $application )) {
			self::$styles[] = "$application/css/$file";
		}else{
			self::$styles[] = "css/$file";
		}
	}

	/**
	 * @brief Add a custom element to the header
	 * @param string tag tag name of the element
	 * @param array $attributes array of attributes for the element
	 * @param string $text the text content for the element
	 */
	public static function addHeader( $tag, $attributes, $text='') {
		self::$headers[] = array('tag'=>$tag, 'attributes'=>$attributes, 'text'=>$text);
	}

	/**
	 * formats a timestamp in the "right" way
	 *
	 * @param int timestamp $timestamp
	 * @param bool dateOnly option to omit time from the result
	 */
	public static function formatDate( $timestamp, $dateOnly=false) {
		if(isset($_SESSION['timezone'])) {//adjust to clients timezone if we know it
			$systemTimeZone = intval(date('O'));
			$systemTimeZone=(round($systemTimeZone/100, 0)*60)+($systemTimeZone%100);
			$clientTimeZone=$_SESSION['timezone']*60;
			$offset=$clientTimeZone-$systemTimeZone;
			$timestamp=$timestamp+$offset*60;
		}
		$l=OC_L10N::get('lib');
		return $l->l($dateOnly ? 'date' : 'datetime', $timestamp);
	}

	/**
	 * check if the current server configuration is suitable for ownCloud
	 * @return array arrays with error messages and hints
	 */
	public static function checkServer() {
		$errors=array();

		$web_server_restart= false;
		//check for database drivers
		if(!(is_callable('sqlite_open') or class_exists('SQLite3'))
			and !is_callable('mysql_connect')
			and !is_callable('pg_connect')) {
			$errors[]=array('error'=>'No database drivers (sqlite, mysql, or postgresql) installed.',
				'hint'=>'');//TODO: sane hint
			$web_server_restart= true;
		}

		//common hint for all file permissons error messages
		$permissionsHint='Permissions can usually be fixed by giving the webserver write access'
			.' to the ownCloud directory';

		// Check if config folder is writable.
		if(!is_writable(OC::$SERVERROOT."/config/") or !is_readable(OC::$SERVERROOT."/config/")) {
			$errors[]=array('error'=>"Can't write into config directory 'config'",
				'hint'=>'You can usually fix this by giving the webserver user write access'
					.' to the config directory in owncloud');
		}

		// Check if there is a writable install folder.
		if(OC_Config::getValue('appstoreenabled', true)) {
			if( OC_App::getInstallPath() === null
				|| !is_writable(OC_App::getInstallPath())
				|| !is_readable(OC_App::getInstallPath()) ) {
				$errors[]=array('error'=>"Can't write into apps directory",
					'hint'=>'You can usually fix this by giving the webserver user write access'
					.' to the apps directory in owncloud or disabling the appstore in the config file.');
			}
		}
		$CONFIG_DATADIRECTORY = OC_Config::getValue( "datadirectory", OC::$SERVERROOT."/data" );
		// Create root dir.
		if(!is_dir($CONFIG_DATADIRECTORY)) {
			$success=@mkdir($CONFIG_DATADIRECTORY);
			if ($success) {
				$errors = array_merge($errors, self::checkDataDirectoryPermissions($CONFIG_DATADIRECTORY));
			} else {
				$errors[]=array('error'=>"Can't create data directory (".$CONFIG_DATADIRECTORY.")",
					'hint'=>"You can usually fix this by giving the webserver write access to the ownCloud directory '"
						.OC::$SERVERROOT."' (in a terminal, use the command "
						."'chown -R www-data:www-data /path/to/your/owncloud/install/data' ");
			}
		} else if(!is_writable($CONFIG_DATADIRECTORY) or !is_readable($CONFIG_DATADIRECTORY)) {
			$errors[]=array('error'=>'Data directory ('.$CONFIG_DATADIRECTORY.') not writable by ownCloud<br/>',
				'hint'=>$permissionsHint);
		} else {
			$errors = array_merge($errors, self::checkDataDirectoryPermissions($CONFIG_DATADIRECTORY));
		}
		// check if all required php modules are present
		if(!class_exists('ZipArchive')) {
			$errors[]=array('error'=>'PHP module zip not installed.',
				'hint'=>'Please ask your server administrator to install the module.');
			$web_server_restart= false;
		}
		if(!class_exists('DOMDocument')) {
			$errors[] = array('error' => 'PHP module dom not installed.',
				'hint' => 'Please ask your server administrator to install the module.');
			$web_server_restart = false;
		}
		if(!function_exists('xml_parser_create')) {
			$errors[] = array('error' => 'PHP module libxml not installed.',
				'hint' => 'Please ask your server administrator to install the module.');
			$web_server_restart = false;
		}
		if(!function_exists('mb_detect_encoding')) {
			$errors[]=array('error'=>'PHP module mb multibyte not installed.',
				'hint'=>'Please ask your server administrator to install the module.');
			$web_server_restart= false;
		}
		if(!function_exists('ctype_digit')) {
			$errors[]=array('error'=>'PHP module ctype is not installed.',
				'hint'=>'Please ask your server administrator to install the module.');
			$web_server_restart= false;
		}
		if(!function_exists('json_encode')) {
			$errors[]=array('error'=>'PHP module JSON is not installed.',
				'hint'=>'Please ask your server administrator to install the module.');
			$web_server_restart= false;
		}
		if(!function_exists('imagepng')) {
			$errors[]=array('error'=>'PHP module GD is not installed.',
				'hint'=>'Please ask your server administrator to install the module.');
			$web_server_restart= false;
		}
		if(!function_exists('gzencode')) {
			$errors[]=array('error'=>'PHP module zlib is not installed.',
				'hint'=>'Please ask your server administrator to install the module.');
			$web_server_restart= false;
		}
		if(!function_exists('iconv')) {
			$errors[]=array('error'=>'PHP module iconv is not installed.',
				'hint'=>'Please ask your server administrator to install the module.');
			$web_server_restart= false;
		}
		if(!function_exists('simplexml_load_string')) {
			$errors[]=array('error'=>'PHP module SimpleXML is not installed.',
				'hint'=>'Please ask your server administrator to install the module.');
			$web_server_restart= false;
		}
		if(floatval(phpversion())<5.3) {
			$errors[]=array('error'=>'PHP 5.3 is required.',
				'hint'=>'Please ask your server administrator to update PHP to version 5.3 or higher.'
					.' PHP 5.2 is no longer supported by ownCloud and the PHP community.');
			$web_server_restart= false;
		}
		if(!defined('PDO::ATTR_DRIVER_NAME')) {
			$errors[]=array('error'=>'PHP PDO module is not installed.',
				'hint'=>'Please ask your server administrator to install the module.');
			$web_server_restart= false;
		}
		if(ini_get('safe_mode')) {
			$errors[]=array('error'=>'PHP Safe Mode is enabled. ownCloud requires that it is disabled to work properly.',
				'hint'=>'PHP Safe Mode is a deprecated and mostly useless setting that should be disabled. Please ask your server administrator to disable it in php.ini or in your webserver config.');
			$web_server_restart= false;
		}

		if($web_server_restart) {
			$errors[]=array('error'=>'PHP modules have been installed, but they are still listed as missing?',
				'hint'=>'Please ask your server administrator to restart the web server.');
		}

		return $errors;
	}

	/**
	* Check for correct file permissions of data directory
	* @return array arrays with error messages and hints
	*/
	public static function checkDataDirectoryPermissions($dataDirectory) {
		$errors = array();
		if (stristr(PHP_OS, 'WIN')) {
			//TODO: permissions checks for windows hosts
		} else {
			$permissionsModHint = 'Please change the permissions to 0770 so that the directory'
				.' cannot be listed by other users.';
			$prems = substr(decoct(@fileperms($dataDirectory)), -3);
			if (substr($prems, -1) != '0') {
				OC_Helper::chmodr($dataDirectory, 0770);
				clearstatcache();
				$prems = substr(decoct(@fileperms($dataDirectory)), -3);
				if (substr($prems, 2, 1) != '0') {
					$errors[] = array('error' => 'Data directory ('.$dataDirectory.') is readable for other users<br/>',
						'hint' => $permissionsModHint);
				}
			}
		}
		return $errors;
	}

	public static function displayLoginPage($errors = array()) {
		$parameters = array();
		foreach( $errors as $key => $value ) {
			$parameters[$value] = true;
		}
		if (!empty($_POST['user'])) {
			$parameters["username"] = $_POST['user'];
			$parameters['user_autofocus'] = false;
		} else {
			$parameters["username"] = '';
			$parameters['user_autofocus'] = true;
		}
		if (isset($_REQUEST['redirect_url'])) {
			$redirect_url = $_REQUEST['redirect_url'];
			$parameters['redirect_url'] = urlencode($redirect_url);
		}

		$parameters['alt_login'] = OC_App::getAlternativeLogIns();
		OC_Template::printGuestPage("", "login", $parameters);
	}


	/**
	 * Check if the app is enabled, redirects to home if not
	 */
	public static function checkAppEnabled($app) {
		if( !OC_App::isEnabled($app)) {
			header( 'Location: '.OC_Helper::linkToAbsolute( '', 'index.php' ));
			exit();
		}
	}

	/**
	 * Check if the user is logged in, redirects to home if not. With
	 * redirect URL parameter to the request URI.
	 */
	public static function checkLoggedIn() {
		// Check if we are a user
		if( !OC_User::isLoggedIn()) {
			header( 'Location: '.OC_Helper::linkToAbsolute( '', 'index.php',
				array('redirect_url' => OC_Request::requestUri())));
			exit();
		}
	}

	/**
	 * Check if the user is a admin, redirects to home if not
	 */
	public static function checkAdminUser() {
		if( !OC_User::isAdminUser(OC_User::getUser())) {
			header( 'Location: '.OC_Helper::linkToAbsolute( '', 'index.php' ));
			exit();
		}
	}

	/**
	 * Check if the user is a subadmin, redirects to home if not
	 * @return array $groups where the current user is subadmin
	 */
	public static function checkSubAdminUser() {
		if(!OC_SubAdmin::isSubAdmin(OC_User::getUser())) {
			header( 'Location: '.OC_Helper::linkToAbsolute( '', 'index.php' ));
			exit();
		}
		return true;
	}

	/**
	 * Redirect to the user default page
	 */
	public static function redirectToDefaultPage() {
		if(isset($_REQUEST['redirect_url'])) {
			$location = OC_Helper::makeURLAbsolute(urldecode($_REQUEST['redirect_url']));
		}
		else if (isset(OC::$REQUESTEDAPP) && !empty(OC::$REQUESTEDAPP)) {
			$location = OC_Helper::linkToAbsolute( OC::$REQUESTEDAPP, 'index.php' );
		}
		else {
			$defaultpage = OC_Appconfig::getValue('core', 'defaultpage');
			if ($defaultpage) {
				$location = OC_Helper::makeURLAbsolute(OC::$WEBROOT.'/'.$defaultpage);
			}
			else {
				$location = OC_Helper::linkToAbsolute( 'files', 'index.php' );
			}
		}
		OC_Log::write('core', 'redirectToDefaultPage: '.$location, OC_Log::DEBUG);
		header( 'Location: '.$location );
		exit();
	}

	/**
	 * get an id unqiue for this instance
	 * @return string
	 */
	public static function getInstanceId() {
		$id=OC_Config::getValue('instanceid', null);
		if(is_null($id)) {
			$id=uniqid();
			OC_Config::setValue('instanceid', $id);
		}
		return $id;
	}

	/**
	 * @brief Static lifespan (in seconds) when a request token expires.
	 * @see OC_Util::callRegister()
	 * @see OC_Util::isCallRegistered()
	 * @description
	 * Also required for the client side to compute the piont in time when to
	 * request a fresh token. The client will do so when nearly 97% of the
	 * timespan coded here has expired.
	 */
	public static $callLifespan = 3600; // 3600 secs = 1 hour

	/**
	 * @brief Register an get/post call. Important to prevent CSRF attacks.
	 * @todo Write howto: CSRF protection guide
	 * @return $token Generated token.
	 * @description
	 * Creates a 'request token' (random) and stores it inside the session.
	 * Ever subsequent (ajax) request must use such a valid token to succeed,
	 * otherwise the request will be denied as a protection against CSRF.
	 * The tokens expire after a fixed lifespan.
	 * @see OC_Util::$callLifespan
	 * @see OC_Util::isCallRegistered()
	 */
	public static function callRegister() {
		// Check if a token exists
		if(!isset($_SESSION['requesttoken'])) {
			// No valid token found, generate a new one.
			$requestToken = self::generate_random_bytes(20);
			$_SESSION['requesttoken']=$requestToken;
		} else {
			// Valid token already exists, send it
			$requestToken = $_SESSION['requesttoken'];
		}
		return($requestToken);
	}

	/**
	 * @brief Check an ajax get/post call if the request token is valid.
	 * @return boolean False if request token is not set or is invalid.
	 * @see OC_Util::$callLifespan
	 * @see OC_Util::callRegister()
	 */
	public static function isCallRegistered() {
		if(!isset($_SESSION['requesttoken'])) {
			return false;
		}

		if(isset($_GET['requesttoken'])) {
			$token=$_GET['requesttoken'];
		} elseif(isset($_POST['requesttoken'])) {
			$token=$_POST['requesttoken'];
		} elseif(isset($_SERVER['HTTP_REQUESTTOKEN'])) {
			$token=$_SERVER['HTTP_REQUESTTOKEN'];
		} else {
			//no token found.
			return false;
		}

		// Check if the token is valid
		if($token !== $_SESSION['requesttoken']) {
			// Not valid
			return false;
		} else {
			// Valid token
			return true;
		}
	}

	/**
	 * @brief Check an ajax get/post call if the request token is valid. exit if not.
	 * Todo: Write howto
	 */
	public static function callCheck() {
		if(!OC_Util::isCallRegistered()) {
			exit;
		}
	}

	/**
	 * @brief Public function to sanitize HTML
	 *
	 * This function is used to sanitize HTML and should be applied on any
	 * string or array of strings before displaying it on a web page.
	 *
	 * @param string or array of strings
	 * @return array with sanitized strings or a single sanitized string, depends on the input parameter.
	 */
	public static function sanitizeHTML( &$value ) {
		if (is_array($value)) {
			array_walk_recursive($value, 'OC_Util::sanitizeHTML');
		} else {
			$value = htmlentities((string)$value, ENT_QUOTES, 'UTF-8'); //Specify encoding for PHP<5.4
		}
		return $value;
	}


	/**
	 * Check if the htaccess file is working by creating a test file in the data directory and trying to access via http
	 */
	public static function ishtaccessworking() {
		// testdata
		$filename='/htaccesstest.txt';
		$testcontent='testcontent';

		// creating a test file
		$testfile = OC_Config::getValue( "datadirectory", OC::$SERVERROOT."/data" ).'/'.$filename;

		if(file_exists($testfile)) {// already running this test, possible recursive call
			return false;
		}

		$fp = @fopen($testfile, 'w');
		@fwrite($fp, $testcontent);
		@fclose($fp);

		// accessing the file via http
		$url = OC_Helper::makeURLAbsolute(OC::$WEBROOT.'/data'.$filename);
		$fp = @fopen($url, 'r');
		$content=@fread($fp, 2048);
		@fclose($fp);

		// cleanup
		@unlink($testfile);

		// does it work ?
		if($content==$testcontent) {
			return(false);
		}else{
			return(true);
		}
	}

	/**
	 * we test if webDAV is working properly
	 *
	 * The basic assumption is that if the server returns 401/Not Authenticated for an unauthenticated PROPFIND
	 * the web server it self is setup properly.
	 *
	 * Why not an authenticated PROFIND and other verbs?
	 *  - We don't have the password available
	 *  - We have no idea about other auth methods implemented (e.g. OAuth with Bearer header)
	 *
	 */
	public static function isWebDAVWorking() {
		if (!function_exists('curl_init')) {
			return true;
		}
		$settings = array(
			'baseUri' => OC_Helper::linkToRemote('webdav'),
		);

		// save the old timeout so that we can restore it later
		$old_timeout=ini_get("default_socket_timeout");

		// use a 5 sec timeout for the check. Should be enough for local requests.
		ini_set("default_socket_timeout", 5);

		$client = new \Sabre_DAV_Client($settings);

		// for this self test we don't care if the ssl certificate is self signed and the peer cannot be verified.
		$client->setVerifyPeer(false);

		$return = true;
		try {
			// test PROPFIND
			$client->propfind('', array('{DAV:}resourcetype'));
		} catch(\Sabre_DAV_Exception_NotAuthenticated $e) {
			$return = true;
		} catch(\Exception $e) {
			OC_Log::write('core', 'isWebDAVWorking: NO - Reason: '.$e, OC_Log::WARN);
			$return = false;
		}

		// restore the original timeout
		ini_set("default_socket_timeout", $old_timeout);

		return $return;
	}

	/**
	 * Check if the setlocal call doesn't work. This can happen if the right
	 * local packages are not available on the server.
	 */
	public static function issetlocaleworking() {
		// setlocale test is pointless on Windows
		if (OC_Util::runningOnWindows() ) {
			return true;
		}

		$result = setlocale(LC_ALL, 'en_US.UTF-8', 'en_US.UTF8');
		if($result == false) {
			return false;
        }
        return true;
	}

	/**
	 * Check if the PHP module fileinfo is loaded.
	 * @return bool
	 */
	public static function fileInfoLoaded() {
		return function_exists('finfo_open');
	}

	/**
	 * Check if the ownCloud server can connect to the internet
	 */
	public static function isinternetconnectionworking() {

		// try to connect to owncloud.org to see if http connections to the internet are possible.
		$connected = @fsockopen("www.owncloud.org", 80);
		if ($connected) {
			fclose($connected);
			return true;
		}else{

			// second try in case one server is down
			$connected = @fsockopen("apps.owncloud.com", 80);
			if ($connected) {
				fclose($connected);
				return true;
			}else{
				return false;
			}

		}

	}

	/**
	 * clear all levels of output buffering
	 */
	public static function obEnd(){
		while (ob_get_level()) {
			ob_end_clean();
		}
	}


	/**
	 * @brief Generates a cryptographical secure pseudorandom string
	 * @param Int with the length of the random string
	 * @return String
	 * Please also update secureRNG_available if you change something here
	 */
	public static function generate_random_bytes($length = 30) {

		// Try to use openssl_random_pseudo_bytes
		if(function_exists('openssl_random_pseudo_bytes')) {
			$pseudo_byte = bin2hex(openssl_random_pseudo_bytes($length, $strong));
			if($strong == true) {
				return substr($pseudo_byte, 0, $length); // Truncate it to match the length
			}
		}

		// Try to use /dev/urandom
		$fp = @file_get_contents('/dev/urandom', false, null, 0, $length);
		if ($fp !== false) {
			$string = substr(bin2hex($fp), 0, $length);
			return $string;
		}

		// Fallback to mt_rand()
		$characters = '0123456789';
		$characters .= 'abcdefghijklmnopqrstuvwxyz';
		$charactersLength = strlen($characters)-1;
		$pseudo_byte = "";

		// Select some random characters
		for ($i = 0; $i < $length; $i++) {
			$pseudo_byte .= $characters[mt_rand(0, $charactersLength)];
		}
		return $pseudo_byte;
	}

	/**
	 * @brief Checks if a secure random number generator is available
	 * @return bool
	 */
	public static function secureRNG_available() {

		// Check openssl_random_pseudo_bytes
		if(function_exists('openssl_random_pseudo_bytes')) {
			openssl_random_pseudo_bytes(1, $strong);
			if($strong == true) {
				return true;
			}
		}

		// Check /dev/urandom
		$fp = @file_get_contents('/dev/urandom', false, null, 0, 1);
		if ($fp !== false) {
			return true;
		}

		return false;
	}

	/**
	 * @Brief Get file content via curl.
	 * @param string $url Url to get content
	 * @return string of the response or false on error
	 * This function get the content of a page via curl, if curl is enabled.
	 * If not, file_get_element is used.
	 */

	public static function getUrlContent($url){

		if  (function_exists('curl_init')) {

			$curl = curl_init();

			curl_setopt($curl, CURLOPT_HEADER, 0);
			curl_setopt($curl, CURLOPT_RETURNTRANSFER, 1);
			curl_setopt($curl, CURLOPT_CONNECTTIMEOUT, 10);
			curl_setopt($curl, CURLOPT_URL, $url);
			curl_setopt($curl, CURLOPT_FOLLOWLOCATION, true);
			curl_setopt($curl, CURLOPT_MAXREDIRS, 10);

			curl_setopt($curl, CURLOPT_USERAGENT, "ownCloud Server Crawler");
			if(OC_Config::getValue('proxy', '')<>'') {
				curl_setopt($curl, CURLOPT_PROXY, OC_Config::getValue('proxy'));
			}
			if(OC_Config::getValue('proxyuserpwd', '')<>'') {
				curl_setopt($curl, CURLOPT_PROXYUSERPWD, OC_Config::getValue('proxyuserpwd'));
			}
			$data = curl_exec($curl);
			curl_close($curl);

		} else {
			$contextArray = null;

			if(OC_Config::getValue('proxy', '')<>'') {
				$contextArray = array(
					'http' => array(
						'timeout' => 10,
						'proxy' => OC_Config::getValue('proxy')
					)
				);
			} else {
				$contextArray = array(
					'http' => array(
						'timeout' => 10
					)
				);
			}


			$ctx = stream_context_create(
				$contextArray
			);
			$data=@file_get_contents($url, 0, $ctx);

		}
		return $data;
	}

	/**
	 * @return bool - well are we running on windows or not
	 */
	public static function runningOnWindows() {
		return (substr(PHP_OS, 0, 3) === "WIN");
	}

}<|MERGE_RESOLUTION|>--- conflicted
+++ resolved
@@ -73,15 +73,9 @@
 	 * @return array
 	 */
 	public static function getVersion() {
-<<<<<<< HEAD
-		// hint: We only can count up. So the internal version number
-		// of ownCloud 4.5 will be 4.90.0. This is not visible to the user
-		return array(4, 92, 11);
-=======
 		// hint: We only can count up. Reset minor/patchlevel when
 		// updating major/minor version number.
-		return array(4, 97, 10);
->>>>>>> 546fb72b
+		return array(4, 97, 11);
 	}
 
 	/**

--- conflicted
+++ resolved
@@ -23,21 +23,9 @@
 "Select an App" => "Elekti aplikaĵon",
 "See application page at apps.owncloud.com" => "Vidu la paĝon pri aplikaĵoj ĉe apps.owncloud.com",
 "<span class=\"licence\"></span>-licensed by <span class=\"author\"></span>" => "<span class=\"licence\"</span>-permesilhavigita de <span class=\"author\"></span>",
-<<<<<<< HEAD
-"Documentation" => "Dokumentaro",
-"Managing Big Files" => "Administrante grandajn dosierojn",
-"Ask a question" => "Faru demandon",
-"Problems connecting to help database." => "Problemoj okazis dum konektado al la helpa datumbazo.",
-"Go there manually." => "Iri tien mane.",
-"Answer" => "Respondi",
-"You have used <strong>%s</strong> of the available <strong>%s</strong>" => "Vi uzas <strong>%s</strong> el la haveblaj <strong>%s</strong>",
-"Desktop and Mobile Syncing Clients" => "Labortablaj kaj porteblaj sinkronigoklientoj",
-"Download" => "Elŝuti",
-=======
 "You have used <strong>%s</strong> of the available <strong>%s</strong>" => "Vi uzas <strong>%s</strong> el la haveblaj <strong>%s</strong>",
 "Clients" => "Klientoj",
 "Password" => "Pasvorto",
->>>>>>> 166da88b
 "Your password was changed" => "Via pasvorto ŝanĝiĝis",
 "Unable to change your password" => "Ne eblis ŝanĝi vian pasvorton",
 "Current password" => "Nuna pasvorto",
@@ -49,10 +37,6 @@
 "Fill in an email address to enable password recovery" => "Enigu retpoŝtadreson por kapabligi pasvortan restaŭron",
 "Language" => "Lingvo",
 "Help translate" => "Helpu traduki",
-<<<<<<< HEAD
-"use this address to connect to your ownCloud in your file manager" => "uzu ĉi tiun adreson por konektiĝi al via ownCloud per via dosieradministrilo",
-=======
->>>>>>> 166da88b
 "Developed by the <a href=\"http://ownCloud.org/contact\" target=\"_blank\">ownCloud community</a>, the <a href=\"https://github.com/owncloud\" target=\"_blank\">source code</a> is licensed under the <a href=\"http://www.gnu.org/licenses/agpl-3.0.html\" target=\"_blank\"><abbr title=\"Affero General Public License\">AGPL</abbr></a>." => "Ellaborita de la <a href=\"http://ownCloud.org/contact\" target=\"_blank\">komunumo de ownCloud</a>, la <a href=\"https://github.com/owncloud\" target=\"_blank\">fontokodo</a> publikas laŭ la permesilo <a href=\"http://www.gnu.org/licenses/agpl-3.0.html\" target=\"_blank\"><abbr title=\"Affero General Public License\">AGPL</abbr></a>.",
 "Name" => "Nomo",
 "Groups" => "Grupoj",

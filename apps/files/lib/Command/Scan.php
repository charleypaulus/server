<?php
/**
 * @copyright Copyright (c) 2016, ownCloud, Inc.
 *
 * @author Bart Visscher <bartv@thisnet.nl>
 * @author Blaok <i@blaok.me>
 * @author Christoph Wurst <christoph@winzerhof-wurst.at>
 * @author Daniel Kesselberg <mail@danielkesselberg.de>
 * @author J0WI <J0WI@users.noreply.github.com>
 * @author Joas Schilling <coding@schilljs.com>
 * @author Joel S <joel.devbox@protonmail.com>
 * @author Jörn Friedrich Dreyer <jfd@butonic.de>
 * @author martin.mattel@diemattels.at <martin.mattel@diemattels.at>
 * @author Robin Appelman <robin@icewind.nl>
 * @author Roeland Jago Douma <roeland@famdouma.nl>
 * @author Thomas Müller <thomas.mueller@tmit.eu>
 * @author Vincent Petry <vincent@nextcloud.com>
 *
 * @license AGPL-3.0
 *
 * This code is free software: you can redistribute it and/or modify
 * it under the terms of the GNU Affero General Public License, version 3,
 * as published by the Free Software Foundation.
 *
 * This program is distributed in the hope that it will be useful,
 * but WITHOUT ANY WARRANTY; without even the implied warranty of
 * MERCHANTABILITY or FITNESS FOR A PARTICULAR PURPOSE. See the
 * GNU Affero General Public License for more details.
 *
 * You should have received a copy of the GNU Affero General Public License, version 3,
 * along with this program. If not, see <http://www.gnu.org/licenses/>
 *
 */
namespace OCA\Files\Command;

use OC\Core\Command\Base;
use OC\Core\Command\InterruptedException;
use OC\DB\Connection;
use OC\DB\ConnectionAdapter;
use OCP\Files\Events\FileCacheUpdated;
use OCP\Files\Events\NodeAddedToCache;
use OCP\Files\Events\NodeRemovedFromCache;
use OCP\Files\File;
use OC\ForbiddenException;
use OC\Metadata\MetadataManager;
use OCP\EventDispatcher\IEventDispatcher;
use OCP\Files\IRootFolder;
use OCP\Files\Mount\IMountPoint;
use OCP\Files\NotFoundException;
use OCP\Files\StorageNotAvailableException;
use OCP\IUserManager;
use Psr\Log\LoggerInterface;
use Symfony\Component\Console\Helper\Table;
use Symfony\Component\Console\Input\InputArgument;
use Symfony\Component\Console\Input\InputInterface;
use Symfony\Component\Console\Input\InputOption;
use Symfony\Component\Console\Output\OutputInterface;

class Scan extends Base {
	protected float $execTime = 0;
	protected int $foldersCounter = 0;
	protected int $filesCounter = 0;
	protected int $errorsCounter = 0;
<<<<<<< HEAD

	public function __construct(
		private IUserManager $userManager,
		private IRootFolder $rootFolder,
		private MetadataManager $metadataManager
=======
	protected int $newCounter = 0;
	protected int $updatedCounter = 0;
	protected int $removedCounter = 0;
	private IRootFolder $root;
	private MetadataManager $metadataManager;
	private IEventDispatcher $eventDispatcher;
	private LoggerInterface $logger;

	public function __construct(
		IUserManager $userManager,
		IRootFolder $rootFolder,
		MetadataManager $metadataManager,
		IEventDispatcher $eventDispatcher,
		LoggerInterface $logger
>>>>>>> 9241a38f
	) {
		parent::__construct();
<<<<<<< HEAD
=======
		$this->root = $rootFolder;
		$this->metadataManager = $metadataManager;
		$this->eventDispatcher = $eventDispatcher;
		$this->logger = $logger;
>>>>>>> 9241a38f
	}

	protected function configure(): void {
		parent::configure();

		$this
			->setName('files:scan')
			->setDescription('rescan filesystem')
			->addArgument(
				'user_id',
				InputArgument::OPTIONAL | InputArgument::IS_ARRAY,
				'will rescan all files of the given user(s)'
			)
			->addOption(
				'path',
				'p',
				InputArgument::OPTIONAL,
				'limit rescan to this path, eg. --path="/alice/files/Music", the user_id is determined by the path and the user_id parameter and --all are ignored'
			)
			->addOption(
				'generate-metadata',
				null,
				InputOption::VALUE_NONE,
				'Generate metadata for all scanned files'
			)
			->addOption(
				'all',
				null,
				InputOption::VALUE_NONE,
				'will rescan all files of all known users'
			)->addOption(
				'unscanned',
				null,
				InputOption::VALUE_NONE,
				'only scan files which are marked as not fully scanned'
			)->addOption(
				'shallow',
				null,
				InputOption::VALUE_NONE,
				'do not scan folders recursively'
			)->addOption(
				'home-only',
				null,
				InputOption::VALUE_NONE,
				'only scan the home storage, ignoring any mounted external storage or share'
			);
	}

	protected function scanFiles(string $user, string $path, bool $scanMetadata, OutputInterface $output, bool $backgroundScan = false, bool $recursive = true, bool $homeOnly = false): void {
		$connection = $this->reconnectToDatabase($output);
		$scanner = new \OC\Files\Utils\Scanner(
			$user,
			new ConnectionAdapter($connection),
			\OC::$server->get(IEventDispatcher::class),
			\OC::$server->get(LoggerInterface::class)
		);

		# check on each file/folder if there was a user interrupt (ctrl-c) and throw an exception
		$scanner->listen('\OC\Files\Utils\Scanner', 'scanFile', function (string $path) use ($output, $scanMetadata) {
			$output->writeln("\tFile\t<info>$path</info>", OutputInterface::VERBOSITY_VERBOSE);
			++$this->filesCounter;
			$this->abortIfInterrupted();
			if ($scanMetadata) {
				$node = $this->rootFolder->get($path);
				if ($node instanceof File) {
					$this->metadataManager->generateMetadata($node, false);
				}
			}
		});

		$scanner->listen('\OC\Files\Utils\Scanner', 'scanFolder', function ($path) use ($output) {
			$output->writeln("\tFolder\t<info>$path</info>", OutputInterface::VERBOSITY_VERBOSE);
			++$this->foldersCounter;
			$this->abortIfInterrupted();
		});

		$scanner->listen('\OC\Files\Utils\Scanner', 'StorageNotAvailable', function (StorageNotAvailableException $e) use ($output) {
			$output->writeln('Error while scanning, storage not available (' . $e->getMessage() . ')', OutputInterface::VERBOSITY_VERBOSE);
			++$this->errorsCounter;
		});

		$scanner->listen('\OC\Files\Utils\Scanner', 'normalizedNameMismatch', function ($fullPath) use ($output) {
			$output->writeln("\t<error>Entry \"" . $fullPath . '" will not be accessible due to incompatible encoding</error>');
			++$this->errorsCounter;
		});

		$this->eventDispatcher->addListener(NodeAddedToCache::class, function() {
			++$this->newCounter;
		});
		$this->eventDispatcher->addListener(FileCacheUpdated::class, function() {
			++$this->updatedCounter;
		});
		$this->eventDispatcher->addListener(NodeRemovedFromCache::class, function() {
			++$this->removedCounter;
		});

		try {
			if ($backgroundScan) {
				$scanner->backgroundScan($path);
			} else {
				$scanner->scan($path, $recursive, $homeOnly ? [$this, 'filterHomeMount'] : null);
			}
		} catch (ForbiddenException $e) {
			$output->writeln("<error>Home storage for user $user not writable or 'files' subdirectory missing</error>");
			$output->writeln('  ' . $e->getMessage());
			$output->writeln('Make sure you\'re running the scan command only as the user the web server runs as');
			++$this->errorsCounter;
		} catch (InterruptedException $e) {
			# exit the function if ctrl-c has been pressed
			$output->writeln('Interrupted by user');
		} catch (NotFoundException $e) {
			$output->writeln('<error>Path not found: ' . $e->getMessage() . '</error>');
			++$this->errorsCounter;
		} catch (\Exception $e) {
			$output->writeln('<error>Exception during scan: ' . $e->getMessage() . '</error>');
			$output->writeln('<error>' . $e->getTraceAsString() . '</error>');
			++$this->errorsCounter;
		}
	}

	public function filterHomeMount(IMountPoint $mountPoint): bool {
		// any mountpoint inside '/$user/files/'
		return substr_count($mountPoint->getMountPoint(), '/') <= 3;
	}

	protected function execute(InputInterface $input, OutputInterface $output): int {
		$inputPath = $input->getOption('path');
		if ($inputPath) {
			$inputPath = '/' . trim($inputPath, '/');
			[, $user,] = explode('/', $inputPath, 3);
			$users = [$user];
		} elseif ($input->getOption('all')) {
			$users = $this->userManager->search('');
		} else {
			$users = $input->getArgument('user_id');
		}

		# check quantity of users to be process and show it on the command line
		$users_total = count($users);
		if ($users_total === 0) {
			$output->writeln('<error>Please specify the user id to scan, --all to scan for all users or --path=...</error>');
			return self::FAILURE;
		}

		$this->initTools($output);

		$user_count = 0;
		foreach ($users as $user) {
			if (is_object($user)) {
				$user = $user->getUID();
			}
			$path = $inputPath ?: '/' . $user;
			++$user_count;
			if ($this->userManager->userExists($user)) {
				$output->writeln("Starting scan for user $user_count out of $users_total ($user)");
				$this->scanFiles($user, $path, $input->getOption('generate-metadata'), $output, $input->getOption('unscanned'), !$input->getOption('shallow'), $input->getOption('home-only'));
				$output->writeln('', OutputInterface::VERBOSITY_VERBOSE);
			} else {
				$output->writeln("<error>Unknown user $user_count $user</error>");
				$output->writeln('', OutputInterface::VERBOSITY_VERBOSE);
			}

			try {
				$this->abortIfInterrupted();
			} catch (InterruptedException $e) {
				break;
			}
		}

		$this->presentStats($output);
		return self::SUCCESS;
	}

	/**
	 * Initialises some useful tools for the Command
	 */
	protected function initTools(OutputInterface $output): void {
		// Start the timer
		$this->execTime = -microtime(true);
		// Convert PHP errors to exceptions
		set_error_handler(
			fn (int $severity, string $message, string $file, int $line): bool =>
				$this->exceptionErrorHandler($output, $severity, $message, $file, $line),
			E_ALL
		);
	}

	/**
	 * Processes PHP errors in order to be able to show them in the output
	 *
	 * @see https://www.php.net/manual/en/function.set-error-handler.php
	 *
	 * @param int $severity the level of the error raised
	 * @param string $message
	 * @param string $file the filename that the error was raised in
	 * @param int $line the line number the error was raised
	 */
	public function exceptionErrorHandler(OutputInterface $output, int $severity, string $message, string $file, int $line): bool {
		if (($severity === E_DEPRECATED) || ($severity === E_USER_DEPRECATED)) {
			// Do not show deprecation warnings
			return false;
		}
		$e = new \ErrorException($message, 0, $severity, $file, $line);
		$output->writeln('<error>Error during scan: ' . $e->getMessage() . '</error>');
		$output->writeln('<error>' . $e->getTraceAsString() . '</error>', OutputInterface::VERBOSITY_VERY_VERBOSE);
		++$this->errorsCounter;
		return true;
	}

	protected function presentStats(OutputInterface $output): void {
		// Stop the timer
		$this->execTime += microtime(true);

		$this->logger->info("Completed scan of {$this->filesCounter} files in {$this->foldersCounter} folder. Found {$this->newCounter} new, {$this->updatedCounter} updated and {$this->removedCounter} removed items");

		$headers = [
			'Folders',
			'Files',
			'New',
			'Updated',
			'Removed',
			'Errors',
			'Elapsed time',
		];
		$niceDate = $this->formatExecTime();
		$rows = [
			$this->foldersCounter,
			$this->filesCounter,
			$this->newCounter,
			$this->updatedCounter,
			$this->removedCounter,
			$this->errorsCounter,
			$niceDate,
		];
		$table = new Table($output);
		$table
			->setHeaders($headers)
			->setRows([$rows]);
		$table->render();
	}


	/**
	 * Formats microtime into a human-readable format
	 */
	protected function formatExecTime(): string {
		$secs = (int)round($this->execTime);
		# convert seconds into HH:MM:SS form
		return sprintf('%02d:%02d:%02d', (int)($secs / 3600), ((int)($secs / 60) % 60), $secs % 60);
	}

	protected function reconnectToDatabase(OutputInterface $output): Connection {
		/** @var Connection $connection */
		$connection = \OC::$server->get(Connection::class);
		try {
			$connection->close();
		} catch (\Exception $ex) {
			$output->writeln("<info>Error while disconnecting from database: {$ex->getMessage()}</info>");
		}
		while (!$connection->isConnected()) {
			try {
				$connection->connect();
			} catch (\Exception $ex) {
				$output->writeln("<info>Error while re-connecting to database: {$ex->getMessage()}</info>");
				sleep(60);
			}
		}
		return $connection;
	}
}<|MERGE_RESOLUTION|>--- conflicted
+++ resolved
@@ -61,37 +61,18 @@
 	protected int $foldersCounter = 0;
 	protected int $filesCounter = 0;
 	protected int $errorsCounter = 0;
-<<<<<<< HEAD
+	protected int $newCounter = 0;
+	protected int $updatedCounter = 0;
+	protected int $removedCounter = 0;
 
 	public function __construct(
 		private IUserManager $userManager,
 		private IRootFolder $rootFolder,
-		private MetadataManager $metadataManager
-=======
-	protected int $newCounter = 0;
-	protected int $updatedCounter = 0;
-	protected int $removedCounter = 0;
-	private IRootFolder $root;
-	private MetadataManager $metadataManager;
-	private IEventDispatcher $eventDispatcher;
-	private LoggerInterface $logger;
-
-	public function __construct(
-		IUserManager $userManager,
-		IRootFolder $rootFolder,
-		MetadataManager $metadataManager,
-		IEventDispatcher $eventDispatcher,
-		LoggerInterface $logger
->>>>>>> 9241a38f
+		private MetadataManager $metadataManager,
+		private IEventDispatcher $eventDispatcher,
+		private LoggerInterface $logger,
 	) {
 		parent::__construct();
-<<<<<<< HEAD
-=======
-		$this->root = $rootFolder;
-		$this->metadataManager = $metadataManager;
-		$this->eventDispatcher = $eventDispatcher;
-		$this->logger = $logger;
->>>>>>> 9241a38f
 	}
 
 	protected function configure(): void {
